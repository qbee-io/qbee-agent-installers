#!/usr/bin/env bash

# Copyright 2024 qbee.io
# 
# Licensed under the Apache License, Version 2.0 (the "License");
# you may not use this file except in compliance with the License.
# You may obtain a copy of the License at
# 
#     http://www.apache.org/licenses/LICENSE-2.0
# 
# Unless required by applicable law or agreed to in writing, software
# distributed under the License is distributed on an "AS IS" BASIS,
# WITHOUT WARRANTIES OR CONDITIONS OF ANY KIND, either express or implied.
# See the License for the specific language governing permissions and
# limitations under the License.
#
# SPDX-License-Identifier: Apache-2.0

## Some environment setup
set -e
export DEBIAN_FRONTEND=noninteractive

QBEE_DEVICE_HUB_HOST=${QBEE_DEVICE_HUB_HOST:-device.app.qbee.io}
QBEE_DEVICE_VPN_SERVER=${QBEE_DEVICE_VPN_SERVER:-vpn.app.qbee.io}

URL_BASE="https://cdn.qbee.io/software/qbee-agent"
REMOTE_ACCESS_VERSION="1"

usage() {
<<<<<<< HEAD
  echo "Valid Arguments are:                                       "
  echo " --qbee-agent-version=x.x.x                                "
  echo " --bootstrap-key=<bootstrap_key>                           "
  echo " --help                                                    "
=======
  echo "Installer for qbee-agent packages (versions 2023.XX and later)"
  echo "Usage: qbee-agent-installer.sh [OPTIONS]                      "
  echo "                                                              "
  echo "Valid OPTIONS are:                                            "
  echo " --bootstrap-key <bootstrap_key>                              "
  echo " --qbee-agent-version <qbee_agent_version> (default: latest)  "
>>>>>>> 6e9d156a
}

while [[ $# -gt 0 ]]; do
  case "$1" in
    --qbee-agent-version)
      shift
      QBEE_AGENT_VERSION=$1
      ;;
    --bootstrap-key)
      shift
      QBEE_BOOTSTRAP_KEY=$1
      ;;
    --help)
<<<<<<< HEAD
      shift
=======
>>>>>>> 6e9d156a
      usage
      exit 0
      ;;
    *)
      echo "ERROR: Invalid option $1"
      usage
      exit 1
  esac
  shift
done

if [[ -z $QBEE_BOOTSTRAP_KEY ]]; then
  echo "WARNING: No bootstrap key provided, will only install"
fi

## We only want to run as root
root_check() {
  if [[ $(whoami) != "root" ]]; then
    echo "This should only be run as root"
    exit 1
  fi
}

root_check

# determine the package manager
detect_package_manager() {
  if [[ -n $(command -v dpkg) ]]; then
    PACKAGE_MANAGER="dpkg"
  elif [[ -n $(command -v rpm) ]]; then
    PACKAGE_MANAGER="rpm"
  else
    echo "No supported package manager found, exiting."
    exit 1
  fi   
}

# determine the architecture
find_package_architecture() {
  if [[ $PACKAGE_MANAGER == "dpkg" ]]; then
    PACKAGE_ARCHITECTURE=$(dpkg --print-architecture)
  elif [[ $PACKAGE_MANAGER == "rpm" ]]; then
    PACKAGE_ARCHITECTURE=$(rpm --eval '%{_arch}')
  fi
}

# resolve qbee agent version
resolve_qbee_agent_version() {
  if [[ -z $QBEE_AGENT_VERSION ]]; then
    QBEE_AGENT_VERSION=$(wget -O - -q https://cdn.qbee.io/software/qbee-agent/latest.txt)
    echo "Latest agent version is $QBEE_AGENT_VERSION"
  fi

  MAJOR_VERSION=$(echo "$QBEE_AGENT_VERSION" | cut -d. -f1)
  MINOR_VERSION=$(echo "$QBEE_AGENT_VERSION" | cut -d. -f2 | sed 's/^0*//')

  if [[ "$MAJOR_VERSION" -le 1 ]]; then
    echo "Agent version $QBEE_AGENT_VERSION is not supported, exiting."
    exit 1
  fi

  # Versions from 2024.09 and upwards have new remote access
  if [[ "$MAJOR_VERSION" -ge 2024 && "$MINOR_VERSION" -ge 9 ]]; then
    REMOTE_ACCESS_VERSION="2"
  fi
}

# construct the agent url
get_qbee_agent_url() {

  URL_BASE="${URL_BASE}/${QBEE_AGENT_VERSION}/packages"

  if [[ $PACKAGE_MANAGER == "dpkg" ]]; then
    QBEE_AGENT_PKG="qbee-agent_${QBEE_AGENT_VERSION}_${PACKAGE_ARCHITECTURE}.deb"
  elif [[ $PACKAGE_MANAGER == "rpm" ]]; then
    QBEE_AGENT_PKG="qbee-agent-${QBEE_AGENT_VERSION}-1.${PACKAGE_ARCHITECTURE}.rpm"
  fi
}

# make sure we have wget so that we can download the agent
install_wget () {
  local wget_cmd
  wget_cmd=$(command -v wget || true)
  if [[ -n $wget_cmd ]]; then
    return
  fi

  if [[ $PACKAGE_MANAGER == "dpkg" ]]; then
    apt-get update
    apt-get install -y wget
  elif [[ $PACKAGE_MANAGER == "rpm" ]]; then
    yum install -y wget
  fi
}

# install the utilities for remote access v1
install_utils_remote_access_v1_utils() {
  if [[ $PACKAGE_MANAGER == "dpkg" ]]; then
    apt-get install -y iproute2 openssh-server
  elif [[ $PACKAGE_MANAGER == "rpm" ]]; then
    yum install -y iproute openssh-server
  fi
}

# install the agent
install_qbee_agent() {
  local old_wd
  old_wd=$(pwd)

  DOWNLOAD_DIR=$(mktemp -d /tmp/qbee-agent-download.XXXXXXXX)
  wget -P "$DOWNLOAD_DIR" "${URL_BASE}/${QBEE_AGENT_PKG}"
  wget -P "$DOWNLOAD_DIR" "${URL_BASE}/SHA512SUMS"

  cd "$DOWNLOAD_DIR"
  sha512sum --ignore-missing -c SHA512SUMS || exit 1

  if [[ $PACKAGE_MANAGER == "dpkg" ]]; then
    dpkg -i "${DOWNLOAD_DIR}/${QBEE_AGENT_PKG}"
  elif [[ $PACKAGE_MANAGER == "rpm" ]]; then
    rpm -i "${DOWNLOAD_DIR}/${QBEE_AGENT_PKG}"
  fi
  rm "${DOWNLOAD_DIR}" -rf
  cd "$old_wd"
}

# bootstrap the agent
bootstrap_agent() {
  if [[ -f /etc/qbee/qbee-agent.json ]]; then
    echo "Agent already bootstrapped, skipping."
    return
  fi

  EXTRA_OPTIONS=""

  if [[ $REMOTE_ACCESS_VERSION -eq 1 ]]; then
    EXTRA_OPTIONS="--vpn-server $QBEE_DEVICE_VPN_SERVER"
  fi

  # We allow word splitting here as theese are command line arguments
  # shellcheck disable=SC2086
  qbee-agent bootstrap -k "${QBEE_BOOTSTRAP_KEY}" --device-hub-host "$QBEE_DEVICE_HUB_HOST" $EXTRA_OPTIONS
}

# restart the agent
start_qbee_agent() {
  if [ -f '/proc/1/comm' ]; then
    init_comm=$(cat /proc/1/comm)
    if [ "$init_comm" = "systemd" ]; then
      systemctl restart qbee-agent
    else
      echo "Not running systemd, please start the agent manually."
      echo " $ qbee-agent start"
    fi
  fi
}

detect_package_manager
find_package_architecture
install_wget
resolve_qbee_agent_version

if [[ $REMOTE_ACCESS_VERSION -eq 1 ]]; then
  install_utils_remote_access_v1_utils
fi

get_qbee_agent_url
install_qbee_agent

# skip bootstrap if env variable set
[[ -z $QBEE_BOOTSTRAP_KEY ]] && exit 0

bootstrap_agent
start_qbee_agent<|MERGE_RESOLUTION|>--- conflicted
+++ resolved
@@ -27,19 +27,12 @@
 REMOTE_ACCESS_VERSION="1"
 
 usage() {
-<<<<<<< HEAD
-  echo "Valid Arguments are:                                       "
-  echo " --qbee-agent-version=x.x.x                                "
-  echo " --bootstrap-key=<bootstrap_key>                           "
-  echo " --help                                                    "
-=======
   echo "Installer for qbee-agent packages (versions 2023.XX and later)"
   echo "Usage: qbee-agent-installer.sh [OPTIONS]                      "
   echo "                                                              "
   echo "Valid OPTIONS are:                                            "
   echo " --bootstrap-key <bootstrap_key>                              "
   echo " --qbee-agent-version <qbee_agent_version> (default: latest)  "
->>>>>>> 6e9d156a
 }
 
 while [[ $# -gt 0 ]]; do
@@ -53,10 +46,6 @@
       QBEE_BOOTSTRAP_KEY=$1
       ;;
     --help)
-<<<<<<< HEAD
-      shift
-=======
->>>>>>> 6e9d156a
       usage
       exit 0
       ;;
